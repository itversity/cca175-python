--- conflicted
+++ resolved
@@ -1,14 +1,8 @@
 - file: spark_sql
   sections:
     - file: spark-sql/01_getting_started
-<<<<<<< HEAD
     - file: spark-sql/02_basic_transformations
-    - file: spark-sql/03_managing_tables_-_basic_ddl_and_dml
-    - file: spark-sql/04_managing_tables_-_dml_and_partitioning
-=======
-    - file: spark-sql/02_basic_transformation
     - file: spark-sql/03_basic_ddl_and_dml
     - file: spark-sql/04_dml_and_partitioning
->>>>>>> ea26c64e
     - file: spark-sql/05_overview_of_spark_sql_functions
     - file: spark-sql/06_windowing_functions